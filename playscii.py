--- conflicted
+++ resolved
@@ -100,8 +100,6 @@
     update_rate = 30
     # force to run even if we can't get an OpenGL 2.1 context
     run_if_opengl_incompatible = False
-    # require a Core profile OpenGL context
-    require_opengl_core_profile = True
     # arbitrary size cap, but something bigger = probably a bad idea
     max_art_width, max_art_height = 9999, 9999
     # use capslock as another ctrl key - SDL2 doesn't seem to respect OS setting
@@ -186,9 +184,8 @@
         # force GL2.1 'core' before creating context
         video.SDL_GL_SetAttribute(video.SDL_GL_CONTEXT_MAJOR_VERSION, 2)
         video.SDL_GL_SetAttribute(video.SDL_GL_CONTEXT_MINOR_VERSION, 1)
-        if self.require_opengl_core_profile:
-            video.SDL_GL_SetAttribute(video.SDL_GL_CONTEXT_PROFILE_MASK,
-                                      video.SDL_GL_CONTEXT_PROFILE_CORE)
+        video.SDL_GL_SetAttribute(video.SDL_GL_CONTEXT_PROFILE_MASK,
+                                  video.SDL_GL_CONTEXT_PROFILE_CORE)
         self.context = sdl2.SDL_GL_CreateContext(self.window)
         # if creating a core profile context fails, try GL ES
         if not self.context:
@@ -266,14 +263,6 @@
                 self.should_quit = True
                 return
         # enforce GLSL version requirement
-<<<<<<< HEAD
-        if not self.run_if_opengl_incompatible and bool(glsl_ver) and float(glsl_ver.split()[0]) <= 1.2:
-            self.log("GLSL 1.30 or higher is required, " + self.compat_fail_message)
-            if not self.run_if_opengl_incompatible:
-                self.should_quit = True
-                return
-        # draw black screen while doing other init
-=======
         try:
             gv = float(glsl_ver.split()[0])
             if bool(glsl_ver) and gv <= 1.2:
@@ -285,7 +274,6 @@
             # can't get a firm number out of reported GLSL version string :/
             pass
        # draw black screen while doing other init
->>>>>>> 3484ebf6
         GL.glClearColor(0.0, 0.0, 0.0, 1.0)
         GL.glClear(GL.GL_COLOR_BUFFER_BIT)
         # initialize audio
